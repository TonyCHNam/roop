Take a video and replace the face in it with a face of your choice. You only need one image of the desired face. No dataset, no training.

That's it, that's the software. You can watch some demos [here](https://drive.google.com/drive/folders/1KHv8n_rd3Lcr2v7jBq1yPSTWM554Gq8e?usp=sharing).

![demo-gif](demo.gif)

## How do I install it?
> Note: The instructions may or may not work for you. Use google or look through issues people have created here to solve your problems.

There are two types of installations: basic and gpu-powered.

- **Basic:** It is more likely to work on your computer but it will also be very slow. You can follow instructions for the basic install [here](https://github.com/s0md3v/roop/wiki/1.-Installation).

- **GPU:** If you have a good GPU and are ready for solving any software issues you may face, you can enable GPU which is wayyy faster. To do this, first follow the basic install instructions given above and then follow GPU-specific instructions [here](https://github.com/s0md3v/roop/wiki/2.-GPU-Acceleration).

## How do I use it?
> Note: When you run this program for the first time, it will download some models ~300MB in size.

Executing `python run.py` command will launch this window:
![gui-demo](gui-demo.png)

Choose a face (image with desired face) and the target image/video (image/video in which you want to replace the face) and click on `Start`. Open file explorer and navigate to the directory you select your output to be in. You will find a directory named `<video_title>` where you can see the frames being swapped in realtime. Once the processing is done, it will create the output file. That's it.

Don't touch the FPS checkbox unless you know what you are doing.

Additional command line arguments are given below:
```
options:
  -h, --help            show this help message and exit
  -f SOURCE_IMG, --face SOURCE_IMG
                        use this face
  -t TARGET_PATH, --target TARGET_PATH
                        replace this face
<<<<<<< HEAD
  -o OUTPUT_FILE, --output OUTPUT_FILE
                        save output to this file
  --keep-fps            maintain original fps
  --gpu                 use gpu
  --keep-frames         keep frames directory
  --max-memory MAX_MEMORY
                        set max memory
=======
-o OUTPUT_FILE, --output OUTPUT_FILE
                      save output to this file
--keep-fps            keep original fps
--gpu                 use gpu
--keep-frames         don't delete frames directory
--cores               number of cores to use
>>>>>>> e4f1d9aa
```

Looking for a CLI mode? Using the -f/--face argument will make the program in cli mode.

## Future plans
- [ ] Improve the quality of faces in results
- [ ] Replace a selective face throughout the video
- [ ] Support for replacing multiple faces

## Disclaimer
Deepfake software already exist. This is just an experiment to make the existing techniques better. Users are expected to use this to learn about AI and not use it for illicit or unethical purposes. Users must get consent from the concerned people before using their face and must not hide the fact that it is a deepfake when posting content online. I am not responsible for any malicious activity done through this software, this is a purely educational project aimed at exploring AI.

## Credits
- [ffmpeg](https://ffmpeg.org/): for making video related operations easy
- [deepinsight](https://github.com/deepinsight): for their [insightface](https://github.com/deepinsight/insightface) project which provided a well-made library and models.
- and all developers behind libraries used in this project.<|MERGE_RESOLUTION|>--- conflicted
+++ resolved
@@ -31,22 +31,12 @@
                         use this face
   -t TARGET_PATH, --target TARGET_PATH
                         replace this face
-<<<<<<< HEAD
-  -o OUTPUT_FILE, --output OUTPUT_FILE
-                        save output to this file
-  --keep-fps            maintain original fps
-  --gpu                 use gpu
-  --keep-frames         keep frames directory
-  --max-memory MAX_MEMORY
-                        set max memory
-=======
 -o OUTPUT_FILE, --output OUTPUT_FILE
                       save output to this file
 --keep-fps            keep original fps
 --gpu                 use gpu
 --keep-frames         don't delete frames directory
 --cores               number of cores to use
->>>>>>> e4f1d9aa
 ```
 
 Looking for a CLI mode? Using the -f/--face argument will make the program in cli mode.
